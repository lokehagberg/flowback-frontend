# Setting up the project

This project requires [node and npm](https://nodejs.org) and
currently supports node version v22.9.0.

To run the frontend you will need to set up both the [frontend](#set-up-the-frontend) and the [backend](#set-up-the-backend).


## Set up the frontend
```bash
# Downloading the files
git clone https://github.com/lokehagberg/flowback-frontend.git

#Then you install the dependencies
cd flowback-frontend
npm install
```

### Environment variables
To get started, copy the `.env.dev.example` file and rename it to `.env` and adjust the values as needed.

| Variable | Description |
|----------|-------------|
| `PUBLIC_API_URL` | URL of the backend API (e.g., `http://127.0.0.1:8000`) |
| `VITE_WEBSOCKET_API` | WebSocket API URL (e.g., `http://127.0.0.1:8000`) |
| `PUBLIC_MODE` | Set to `DEV` or `PROD` to determine environment mode |
| `PUBLIC_DISABLE_GROUP_CREATION` | Set to `TRUE` to disable group creation button display (must also be disabled in backend) |
| `PUBLIC_LOGO` | Logo to use, either `DEFAULT` or `REFORUM` |
| `PUBLIC_HAS_API` | Set to `TRUE` if API requests should have `/api/` at the start |
| `PUBLIC_IMAGE_HAS_API` | Set to `TRUE` if image URLs should include `/api/` (try enabling if images aren't displaying) |
| `PUBLIC_ONE_GROUP_FLOWBACK` | Set to `TRUE` if the Flowback instance will only have one group |
| `PUBLIC_SUPPORT_MAIL` | Email address for technical support |
| `PUBLIC_SUPPORT_PHONE` | Phone number for technical support |
| `PUBLIC_FLOWBACK_AI_MODULE` | Set to `TRUE` to enable the optional AI module |
| `PUBLIC_FLOWBACK_LEDGER_MODULE` | Set to `TRUE` to enable the optional ledger module |
| `PUBLIC_WEBSOCKET_API` | WebSocket API URL (e.g., `ws://127.0.0.1:8000`) |

Then the .env.example file will give you the information needed to connect it to a backend instance of flowback. Once that is done you can run it

### Building
```bash
npm run build
```

### Running the project
```bash
npm run dev
```
Or start the server and open the app in a new browser tab
```bash
npm run dev --open
```

### Preview production
You can preview the production build with `npm run preview`.

> To deploy your app, you may need to install an [adapter](https://kit.svelte.dev/docs/adapters) for your target environment.

## Set up the backend
To set up the backend you will need to download the backend repository and follow the installation example for docker compose listed in the readme. The backend can be found at [https://github.com/lokehagberg/flowback-backend](https://github.com/lokehagberg/flowback-backend).

To create an admin account that can be used in the frontend you will need to navigate to the terminal in the docker container called "flowback-backend-1" and execute the following command:
```python
python manage.py createsuperuser
```

Now you are ready to login, navigate to `localhost:4000/login` and login with the created admin user.

# Docker
To easily run the frontend everywhere we use docker to containerize the application. To run the container, you must have docker installed. Docker setup inspired from [self-hosted-sveltekit-demo](https://github.com/khromov/self-hosted-sveltekit-demo/tree/main)

### Install docker
It is recommended to install docker desktop.

[Install on Mac](https://docs.docker.com/desktop/install/mac-install/)

[Install on Windows](https://docs.docker.com/desktop/install/windows-install/)

[Install on Linux](https://docs.docker.com/desktop/install/linux-install/)

### Environment variables
Make sure you have updated your `.env` file to include the necessary variables.
Currently only variables that are imported dynamically work. [See more.](https://joyofcode.xyz/sveltekit-environment-variables#dynamic-for-variables-during-runtime)

### How to build the docker container:
Go to root.

1. Build the container:
```bash
docker compose build
```
Only build the container if changes have been made in the application code or Dockerfile.


2. Launch the container:
```bash
docker compose up -d
```

### How to manually build the docker image (not required)
Go to root
```bash
docker build -t flowback-frontend .
```

### Want to update the docker compose file?
You can find `docker-compose.yaml` in the root.

### Further reading
https://www.youtube.com/watch?v=NLjolI9FwCU



# Documentation for developers:

## Flowback Specific

If you're experienced with React, Vue e.t.c and new to svelte you can check out this amazing tutorial by the svelte developers:
https://svelte.dev/tutorial/basics


Remember to check the "Generic" folder before doing something that's very common.


Check out the backend documentation here: https://digitaldemocracy.flowback.org/api/schema/redoc/

## Generally good code practices:
```js
// Unnecessary nesting
if (boolean) {
    // long statement...
}


// Better practice:
if (!boolean) return;
// long statement...


// Inside a for loop, use continue
for (let i = 0; i < array.length; i++) {
    if (!boolean) continue;
    // long statement...
}


// Rarely use a timer, set up async to wait for the thing you want to change to have changed.
//TODO add example


// Smaller functions that do one task is almost always better
const doMassiveNumberOfJobs = () => {
    // Logic for entering a car
    // Logic for driving a car to a location
    // Logic for parking a car
};


//Better for readability and understanding
const carCutsceneGood = (car, subject) => {
    enterCar(car, subject);
    driveCarTo();
    parkCar();
};


// there should be no side effects
const enterCar = (car, subject) => {
    //This is acceptable
    subject.changePosition(car.seat.position);


    //This is not, since the variable is not an input to enterCar.
    //Exception to this rule in reactive-state front end development such as svelte and react. 
    camera.choices("carCamera");
    saveFile.write("is in car!");
};


//Better:
const carCutsceneBetter = (car, subject, camera, saveFile) => {
    enterCarBetter(car, subject, camera, saveFile);
    driveCarTo();
    parkCar();
};


const enterCarBetter = (car, subject, camera, saveFile) => {
    subject.changePosition(car.seat.position);
    camera.choices("carCamera");
    saveFile.write("is in car!");
};


/*
    Mostly Flat Hierarchy. Less (invisible) nesting, better maintainability,
    easier to debug since problems can be seen when variables go from different functions
    of different levels of abstraction more easily.


    Things of equal hierarchy level should roughly be on the same level of abstraction
*/


// Bad:


const mainBad = () => {
    thingtoDo1(thing);
};


const thingtoDo1 = (thing) => {
    thing *= 2;
    thingToDo2(thing);
};


const thingtoDo2 = (thing) => {
    thing += 1;
    thingToDo3(thing);
};


// Good:


const mainGood = () => {
    thing = 5;
    thing = thingtoDo1(thing);
    thing = thingtoDo2(thing);
    thing = thingtoDo3(thing);
};


const thingtoDo1Good = (thing) => {
    return (thing *= 2);
};


const thingtoDo2Good = (thing) => {
    return (thing += 1);
};


// Avoid Global variables as much as possible except for one's that are used all over the place such as for example the translation function


//Good
<div>{T("Text to be translated")}</div>


//Files should generally not be longer than 250 lines long, maybe pushing up to 300 in some cases. Functions should generally fit one screen. 


//Have paragraphs in functions to differentiate different operations
<<<<<<< HEAD
```
# Docker
To easily run the frontend everywhere we use docker to containerize the application. To run the container, you must have docker installed. Docker setup inspired from [self-hosted-sveltekit-demo](https://github.com/khromov/self-hosted-sveltekit-demo/tree/main)

## Install docker
It is recommended to install docker desktop.

[Install on Mac](https://docs.docker.com/desktop/install/mac-install/)

[Install on Windows](https://docs.docker.com/desktop/install/windows-install/)

[Install on Linux](https://docs.docker.com/desktop/install/linux-install/)

## Set up .env
Make sure you have updated your `.env` file to include the necessary variables.
Currently only variables that are imported dynamically work. [See more.](https://joyofcode.xyz/sveltekit-environment-variables#dynamic-for-variables-during-runtime)

To get started, copy the `.env.dev.example` file and rename it to `.env` and adjust the values as needed. For more info about the `.env` values, [see the environment variable section.](#environment-variables)


## How to build the docker container:
Go to the root of the project.

1. Build the container:
```bash
docker compose build
```
Only build the container if changes have been made in the application code or Dockerfile.


2. Launch the container:
```bash
docker compose up -d
```

## How to manually build the docker image (not required)
Make sure you're at the root of the project.
```bash
docker build -t flowback-frontend .
```

## Want to update the docker compose file?
You can find `docker-compose.yaml` in the root of the project.

### Further reading
https://www.youtube.com/watch?v=NLjolI9FwCU
=======
```
>>>>>>> b27fe994
<|MERGE_RESOLUTION|>--- conflicted
+++ resolved
@@ -69,7 +69,7 @@
 # Docker
 To easily run the frontend everywhere we use docker to containerize the application. To run the container, you must have docker installed. Docker setup inspired from [self-hosted-sveltekit-demo](https://github.com/khromov/self-hosted-sveltekit-demo/tree/main)
 
-### Install docker
+## Install docker
 It is recommended to install docker desktop.
 
 [Install on Mac](https://docs.docker.com/desktop/install/mac-install/)
@@ -78,12 +78,15 @@
 
 [Install on Linux](https://docs.docker.com/desktop/install/linux-install/)
 
-### Environment variables
+## Set up .env
 Make sure you have updated your `.env` file to include the necessary variables.
 Currently only variables that are imported dynamically work. [See more.](https://joyofcode.xyz/sveltekit-environment-variables#dynamic-for-variables-during-runtime)
 
-### How to build the docker container:
-Go to root.
+To get started, copy the `.env.dev.example` file and rename it to `.env` and adjust the values as needed. For more info about the `.env` values, [see the environment variable section.](#environment-variables)
+
+
+## How to build the docker container:
+Go to the root of the project.
 
 1. Build the container:
 ```bash
@@ -97,14 +100,14 @@
 docker compose up -d
 ```
 
-### How to manually build the docker image (not required)
-Go to root
+## How to manually build the docker image (not required)
+Make sure you're at the root of the project.
 ```bash
 docker build -t flowback-frontend .
 ```
 
-### Want to update the docker compose file?
-You can find `docker-compose.yaml` in the root.
+## Want to update the docker compose file?
+You can find `docker-compose.yaml` in the root of the project.
 
 ### Further reading
 https://www.youtube.com/watch?v=NLjolI9FwCU
@@ -253,54 +256,4 @@
 //Files should generally not be longer than 250 lines long, maybe pushing up to 300 in some cases. Functions should generally fit one screen. 
 
 
-//Have paragraphs in functions to differentiate different operations
-<<<<<<< HEAD
-```
-# Docker
-To easily run the frontend everywhere we use docker to containerize the application. To run the container, you must have docker installed. Docker setup inspired from [self-hosted-sveltekit-demo](https://github.com/khromov/self-hosted-sveltekit-demo/tree/main)
-
-## Install docker
-It is recommended to install docker desktop.
-
-[Install on Mac](https://docs.docker.com/desktop/install/mac-install/)
-
-[Install on Windows](https://docs.docker.com/desktop/install/windows-install/)
-
-[Install on Linux](https://docs.docker.com/desktop/install/linux-install/)
-
-## Set up .env
-Make sure you have updated your `.env` file to include the necessary variables.
-Currently only variables that are imported dynamically work. [See more.](https://joyofcode.xyz/sveltekit-environment-variables#dynamic-for-variables-during-runtime)
-
-To get started, copy the `.env.dev.example` file and rename it to `.env` and adjust the values as needed. For more info about the `.env` values, [see the environment variable section.](#environment-variables)
-
-
-## How to build the docker container:
-Go to the root of the project.
-
-1. Build the container:
-```bash
-docker compose build
-```
-Only build the container if changes have been made in the application code or Dockerfile.
-
-
-2. Launch the container:
-```bash
-docker compose up -d
-```
-
-## How to manually build the docker image (not required)
-Make sure you're at the root of the project.
-```bash
-docker build -t flowback-frontend .
-```
-
-## Want to update the docker compose file?
-You can find `docker-compose.yaml` in the root of the project.
-
-### Further reading
-https://www.youtube.com/watch?v=NLjolI9FwCU
-=======
-```
->>>>>>> b27fe994
+//Have paragraphs in functions to differentiate different operations