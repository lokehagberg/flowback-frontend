--- conflicted
+++ resolved
@@ -19,11 +19,9 @@
 	
 	const getContract = async () => {
 	  const signer = await getUser();
-<<<<<<< HEAD
+
 	  const contractAddress = '0xDeE004347e6C7D2c7B2E2e26ef9Cdab1B1838F52'; //use this address
-=======
-	  const contractAddress = '0x0fDD2AD1aEE84C91DEb80c25993c0bEde05987A3'; //use this address
->>>>>>> ed5ac179
+
 	  return new ethers.Contract(contractAddress, contractABI, signer);
 	};
 
@@ -58,7 +56,6 @@
 		console.error('Error becoming delegate', error);
 	}
 }
-<<<<<<< HEAD
 
 export const delegate = async () => {
 	try {
@@ -71,20 +68,6 @@
 			maxPriorityFeePerGas: maxPriorityFeePerGas,
 		});
 
-=======
-
-export const delegate = async () => {
-	try {
-		const contract = await getContract();
-		const feeData = await contract.provider.getFeeData();
-		const maxPriorityFeePerGas = feeData.maxPriorityFeePerGas;
-		const estimatedGasLimit = await contract.estimateGas.delegate(2, "0xb958d74A9BEe5b75f24404A41083cD62Fd285F88");
-		const tx = await contract.delegate(2, "0xb958d74A9BEe5b75f24404A41083cD62Fd285F88", {
-			gasLimit: estimatedGasLimit,
-			maxPriorityFeePerGas: maxPriorityFeePerGas,
-		});
-
->>>>>>> ed5ac179
 		const txReceipt = await tx.wait({ timeout: 4000 });
 		if (txReceipt && txReceipt.status === 1) {
 			const logs = txReceipt.logs;
@@ -105,7 +88,7 @@
 	} catch (error) {
 		console.error('Error delegating', error);
 	}
-<<<<<<< HEAD
+
 }
 
 export const removeDelegation = async () => {
@@ -129,6 +112,5 @@
 	} catch (error) {
 		console.error('Error delegating', error);
 	}
-=======
->>>>>>> ed5ac179
+
 }