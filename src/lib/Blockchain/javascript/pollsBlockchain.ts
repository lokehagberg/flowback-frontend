--- conflicted
+++ resolved
@@ -29,9 +29,6 @@
 
 //----------------------------TODO update with inputs ---------------------------------------------------
 
-<<<<<<< HEAD
-export const createPoll= async () => {
-=======
 export const createPoll = async () => {
 	const contract = await getContract();
 	const nowInMilliSeconds = Math.floor(Date.now());
@@ -48,7 +45,6 @@
 			nowInMilliSeconds, //delegateenddate
 			nowInMilliSeconds + 4000 * aminute //enddate
 		);
->>>>>>> ed5ac179
 
 	const contract = await getContract();
 	  const nowInSeconds = Math.floor(Date.now() / 1000);
@@ -73,11 +69,9 @@
 			console.log('Transaction successful');
 			const logs = txReceipt.logs;
 			const parsedLogs = logs.map((log: any) => contract.interface.parseLog(log));
-<<<<<<< HEAD
+
 			const pollCreatedEvents = parsedLogs.filter(log => log.name === 'PollCreated');
-=======
-			const pollCreatedEvents = parsedLogs.filter((log: any) => log.name === 'PollCreated');
->>>>>>> ed5ac179
+
 			const PollCreatedEvent = pollCreatedEvents.length > 0 ? pollCreatedEvents[0] : undefined;
 	
 			console.log(PollCreatedEvent)
@@ -185,7 +179,7 @@
 		}
 	}
 };
-<<<<<<< HEAD
+
 export const vote = async (_pollId: number, proposalId: number) => {
 	console.log('poll id from vote function', _pollId);
 	const contract = await getContract();
@@ -193,14 +187,7 @@
 		const tx = await contract.vote(
 			_pollId, //pollid
 			proposalId //proposalid
-=======
-export const vote = async (id: number) => {
-	const contract = await getContract();
-	try {
-		const tx = await contract.vote(
-			id, //pollid
-			1 //proposalid
->>>>>>> ed5ac179
+
 		);
 
 		const txReceipt = await tx.wait({ timeout: 40000 }).catch((error: any) => {
