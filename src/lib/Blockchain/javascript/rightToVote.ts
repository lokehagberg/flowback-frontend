--- conflicted
+++ resolved
@@ -43,13 +43,10 @@
 	
 	const feeData = await provider.getFeeData();
 	const maxPriorityFeePerGas = feeData.maxPriorityFeePerGas;
-<<<<<<< HEAD
+
 	const estimatedGasLimit = await contract.estimateGas.becomeMemberOfGroup(2);
 	const tx = await contract.becomeMemberOfGroup(_groupId, { //group id
-=======
-	const estimatedGasLimit = await contract.estimateGas.becomeMemberOfGroup(1);
-	const tx = await contract.becomeMemberOfGroup(1, { //group id
->>>>>>> ed5ac179
+
     gasLimit: estimatedGasLimit, 
     maxPriorityFeePerGas: maxPriorityFeePerGas,
     });
