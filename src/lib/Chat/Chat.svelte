--- conflicted
+++ resolved
@@ -11,17 +11,12 @@
 	import type { User } from '$lib/User/interfaces';
 	import { _ } from 'svelte-i18n';
 	import CrossButton from '$lib/Generic/CrossButton.svelte';
-<<<<<<< HEAD
 	import { updateUserData } from './functions';
-
-	let chatOpen = import.meta.env.VITE_MODE === 'DEV' ? false : false,
-=======
 	import Socket from './Socket';
-	import {env} from "$env/dynamic/public";
+	import { env } from '$env/dynamic/public';
 
 	let messages: Message[] = [],
 		chatOpen = env.PUBLIC_MODE === 'DEV' ? false : false,
->>>>>>> 86fe6359
 		user: User,
 		// Specifies which chat window is open
 		selectedPage: 'direct' | 'group' = 'direct',
@@ -40,16 +35,10 @@
 		// await setUpMessageSending();
 		// console.log(socket, user, user.id, 'IDD');
 
-<<<<<<< HEAD
 		// testNewAPI();
 		correctMarginRelativeToHeader();
 		window.addEventListener('resize', correctMarginRelativeToHeader);
 	});
-=======
-		const { json, res } = await fetchRequest('GET', `chat/message/channel/${1}/list`);
-		if (!res.ok) return;
-
->>>>>>> 86fe6359
 
 	const correctMarginRelativeToHeader = () => {
 		const _headerHeight = document.querySelector('#header')?.clientHeight;
