--- conflicted
+++ resolved
@@ -13,15 +13,6 @@
 	import { faPaperPlane } from '@fortawesome/free-solid-svg-icons/faPaperPlane';
 	import { faSmile } from '@fortawesome/free-solid-svg-icons/faSmile';
 	import StatusMessage from '$lib/Generic/StatusMessage.svelte';
-<<<<<<< HEAD
-	import sendMessage, { messageStore } from './Socket';
-	import { onMount } from 'svelte';
-	import Socket from './Socket';
-	import { updateUserData } from './functions';
-	import { chatWindow as chatWindowLimit } from '../Generic/APILimits.json';
-=======
-	import {env} from "$env/dynamic/public";
->>>>>>> 86fe6359
 
 	// User Action variables
 	let message: string = env.PUBLIC_MODE === 'DEV' ? 'a' : '',
