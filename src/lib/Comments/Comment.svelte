--- conflicted
+++ resolved
@@ -18,18 +18,11 @@
 	import { env } from '$env/dynamic/public';
 	import Poppup from '$lib/Generic/Poppup.svelte';
 	import type { poppup } from '$lib/Generic/Poppup';
-<<<<<<< HEAD
 	import Modal from '$lib/Generic/Modal.svelte';
 	import Button from '$lib/Generic/Button.svelte';
 	import TextInput from '$lib/Generic/TextInput.svelte';
 	import TextArea from '$lib/Generic/TextArea.svelte';
 
-=======
-	import { reportComment } from './functions';
-	import Modal from '$lib/Generic/Modal.svelte';
-	import TextArea from '$lib/Generic/TextArea.svelte';
-	import Button from '$lib/Generic/Button.svelte';
->>>>>>> 743c7ef5
 	export let comment: Comment,
 		comments: Comment[],
 		api: 'poll' | 'thread' | 'delegate-history',
@@ -39,15 +32,10 @@
 	let userUpVote: -1 | 0 | 1 = 0,
 		poppup: poppup,
 		isVoting = false,
-<<<<<<< HEAD
 		ReportCommentModalShow = false,
 		reportTitle: string,
 		reportDescription: string,
 		images: File[] = [];
-=======
-		images: File[] = [],
-		reportReason = '';
->>>>>>> 743c7ef5
 
 	let reporting = false;
 	const commentDelete = async (id: number) => {
