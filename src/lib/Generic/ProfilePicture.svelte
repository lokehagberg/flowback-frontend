<script lang="ts">
	import { fetchRequest } from '$lib/FetchRequest';
	import DefaultPFP from '$lib/assets/Default_pfp.png';
<<<<<<< HEAD
	import { onMount } from 'svelte';
=======
	import {env} from "$env/dynamic/public";
>>>>>>> 86fe6359

	export let user: any = null,
		username = '',
		profilePicture = '',
		//TODO: Always display username, replace all instance of username with this file
		displayName = false,
		Class = '',
		size = 6

	onMount(() => {
		if (!user) getUser();
	});

	//TODO: Make sure get user doesn't get called from multiple profile picture requests at once.
	const getUser = async () => {
		const { res, json } = await fetchRequest('GET', 'user');
		if (res.ok) user = json.results;
	};
</script>

<!-- TODO: Simplify this function to only take images as input or include name -->
<div class={`flex gap-2 ${Class}`}>
	{#if user?.profile_image}
		<img
			src={`${env.PUBLIC_API_URL}${
				env.PUBLIC_IMAGE_HAS_API === 'TRUE' ? '/api' : ''
			}${user.profile_image}`}
			alt="avatar"
			class={`w-${size} h-${size} rounded-full`}
		/>
	{:else if profilePicture}
		<img
			src={`${import.meta.env.VITE_API}${
				import.meta.env.VITE_IMAGE_HAS_API === 'TRUE' ? '/api' : ''
			}${profilePicture}`}
			alt="avatar"
			class={`w-${size} h-${size} rounded-full`}
		/>
	{:else if user?.image}
		<img
			src={`${env.PUBLIC_API_URL}${
				env.PUBLIC_IMAGE_HAS_API === 'TRUE' ? '/api' : ''
			}${user.image}`}
			alt="avatar"
			class={`w-${size} h-${size} rounded-full`}
		/>
	{:else}
		<img src={DefaultPFP} alt="avatar" class={`w-${size} h-${size} rounded-full`} />
	{/if}

	<!-- TODO: Make default name default on everywhere-->
	{#if displayName}
		{#if user?.username}
			{user?.username}
		{:else}
			{username}
		{/if}
	{/if}
</div>

<style>
	/* Not used in this file but can be used by the exported class variable */
	.small-pfp > img {
		padding: 10px;
	}
</style><|MERGE_RESOLUTION|>--- conflicted
+++ resolved
@@ -1,11 +1,8 @@
 <script lang="ts">
 	import { fetchRequest } from '$lib/FetchRequest';
 	import DefaultPFP from '$lib/assets/Default_pfp.png';
-<<<<<<< HEAD
 	import { onMount } from 'svelte';
-=======
 	import {env} from "$env/dynamic/public";
->>>>>>> 86fe6359
 
 	export let user: any = null,
 		username = '',
