--- conflicted
+++ resolved
@@ -75,11 +75,8 @@
 		/>
 	</div>
 
-<<<<<<< HEAD
-	<div class="dark:bg-darkobject dark:text-darkmodeText ml-[40%] w-[40%] md:ml-[30%] md:w-[40%]">
-=======
+	<!-- <div class="dark:bg-darkobject dark:text-darkmodeText ml-[40%] w-[40%] md:ml-[30%] md:w-[40%]"> -->
 	<div class="dark:bg-darkobject dark:text-darkmodeText w-[55%] mx-auto py-4">
->>>>>>> 68873372
 		<div class="">
 			<div class="flex align-baseline items-baseline relative" id="notifications-list-group">
 				<button
