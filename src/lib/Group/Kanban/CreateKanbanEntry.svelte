--- conflicted
+++ resolved
@@ -222,18 +222,11 @@
 			</div>
 		</Loader>
 	</div>
-<<<<<<< HEAD
+	''
 	<div slot="footer" class="flex justify-between gap-4 mx-6 mb-2">
 		<Button Class="w-full py-1" buttonStyle="primary-light" type="submit">{$_('Confirm')}</Button>
 		<Button Class="w-full py-1" buttonStyle="warning-light" action={() => (open = false)}
-			>{$_('Cancel')}</Button
-=======
-	''
-	<div slot="footer" class="flex justify-between gap-4">
-		<Button Class="w-full" buttonStyle="primary-light" type="submit">{$_('Confirm')}</Button>
-		<Button Class="w-full" buttonStyle="warning-light" action={() => (open = false)}
 			>{$_('kanbanEntry.Cancel', { default: 'Cancel' })}</Button
->>>>>>> 374c8bcc
 		>
 	</div>
 </Modal>