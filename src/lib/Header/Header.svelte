<script lang="ts">
	import HeaderIcon from './HeaderIcon.svelte';
	import Logo from '$lib/assets/Logo.png';
	import Reforum from '$lib/assets/Reforum.png';
	import DefaultPFP from '$lib/assets/Default_pfp.png';
	import SideHeader from './SideHeader.svelte';
	import { onMount } from 'svelte';
	import { fetchRequest } from '$lib/FetchRequest';
	import Notifications from './Notifications.svelte';
	import { changeDarkMode } from '$lib/Generic/DarkMode';
	import type { Group, GroupUser } from '$lib/Group/interface';
	import { pfpStore } from '$lib/Login/stores';
	import {
		faCalendarWeek,
		faCoins,
		faHome,
		faList,
		faMoon,
		faUserFriends,
		faCog
	} from '@fortawesome/free-solid-svg-icons';
	import Sun from './Sun.svelte';
	import { env } from '$env/dynamic/public';
	import Fa from 'svelte-fa';

	let sideHeaderOpen = false,
		profileImage: string | null = DefaultPFP,
		darkMode: boolean = false,
		isAdmin = false,
		ledgerExists = true,
		selectedHref = '';

	onMount(() => {
		if (location.pathname !== '/login') {
			getProfileImage();
			setPfP();
		}

		ensureDarkMode();

		pfpStore.subscribe((s) => {
			getProfileImage();
		});
	});

	const setPfP = () => {
		if (!profileImage) getProfileImage();
		else {
			const pfpLink = localStorage.getItem('pfp-link');
			console.log(typeof pfpLink, 'PFPLINK');

			if (pfpLink !== 'null') profileImage = pfpLink;
			else profileImage = null;
		}
	};

	const ensureDarkMode = () => {
		if (localStorage.getItem('theme') === 'light') {
			darkMode = false;
			return;
		} else if (localStorage.getItem('theme') === 'dark') {
			darkMode = true;
			return;
		}

		if (window.matchMedia && window.matchMedia('(prefers-color-scheme: dark)').matches) {
			darkMode = true;
		} else darkMode = false;
	};

	const getProfileImage = async () => {
		const { res, json } = await fetchRequest('GET', 'user');

		if (res.ok && json.profile_image)
			profileImage = `${env.PUBLIC_IMAGE_HAS_API === 'TRUE' ? '/api' : ''}${json.profile_image}`;

		localStorage.setItem(
			'pfp-link',
			`${env.PUBLIC_IMAGE_HAS_API === 'TRUE' ? '/api' : ''}${json.profile_image}`
		);

		if (env.PUBLIC_ONE_GROUP_FLOWBACK === 'TRUE') getIsAdmin(json?.id);
	};

	const getIsAdmin = async (userId: number) => {
		const { res, json } = await fetchRequest('GET', 'group/list');
		if (!res.ok) return;
		const group: Group = json?.results[0];
		{
			const { res, json } = await fetchRequest('GET', `group/${group.id}/users`);
			if (!res.ok) return;

			const admins = json?.results.filter((user: GroupUser) => user.is_admin === true);

			if (admins.find((admin: GroupUser) => admin.user.id === userId)) isAdmin = true;
		}
	};
</script>

<div class="dark:text-darkmodeText sticky z-50 w-100 top-0" id="header">
	<header
		class="md:flex justify-between flex-row items-center p-1.5 px-3 bg-white shadow select-none dark:bg-darkobject"
	>
		<a
			href={env.PUBLIC_ONE_GROUP_FLOWBACK === 'TRUE' ? '/groups/1' : '/home'}
			class="md:w-auto flex justify-center md:flex-none"
			><img
				src={env.PUBLIC_LOGO === 'REFORUM' ? Reforum : Logo}
				class="w-32 cursor-pointer"
				alt="flowback logo"
			/></a
		>
		<div class="!flex justify-between md:w-[80vw]">
			<nav class="flex p-6 justify-evenly md:justify-center md:gap-[4vw] w-[70vw]">
				{#if !(env.PUBLIC_ONE_GROUP_FLOWBACK === 'TRUE')}
					<HeaderIcon icon={faHome} text="Home" href="home" bind:selectedHref={selectedHref} color={darkMode ? 'white' : 'black'} />
					<!-- <HeaderIcon icon={faGlobeEurope} text="Public" href="public" /> -->
					<HeaderIcon
						icon={faUserFriends}
						text="Groups"
						href="groups"
						bind:selectedHref={selectedHref}
						color={darkMode ? 'white' : 'black'}
					/>
				{/if}
				{#if env.PUBLIC_ONE_GROUP_FLOWBACK === 'TRUE'}
					<HeaderIcon
						icon={faHome}
						text="Home"
						href="groups/1"
						bind:selectedHref={selectedHref}
						color={darkMode ? 'white' : 'black'}
					/>
				{/if}
				<HeaderIcon
					icon={faCalendarWeek}
					text="My Schedule"
					href="schedule"
					bind:selectedHref={selectedHref}
					color={darkMode ? 'white' : 'black'}
				/>

				<HeaderIcon
					icon={faList}
					text="My Kanban"
					href="kanban"
					bind:selectedHref={selectedHref}
					color={darkMode ? 'white' : 'black'}
				/>

<<<<<<< HEAD
				{#if !(env.PUBLIC_FLOWBACK_LEDGER_MODULE === 'FALSE')}
					<HeaderIcon
						icon={faCoins}
						text={!(env.PUBLIC_ONE_GROUP_FLOWBACK === 'TRUE') ? 'My Ledger' : 'Group Ledger'}
						href="ledger"
						color={darkMode ? 'white' : 'black'}
					/>
				{/if}
=======
				<HeaderIcon
					icon={faCoins}
					text={!(env.PUBLIC_ONE_GROUP_FLOWBACK === 'TRUE') ? 'My Ledger' : 'Group Ledger'}
					href="ledger"
					bind:selectedHref={selectedHref}
					color={darkMode ? 'white' : 'black'}
				/>
>>>>>>> 68873372

				{#if env.PUBLIC_ONE_GROUP_FLOWBACK === 'TRUE'}
					<HeaderIcon
						icon={faCog}
						text={'Automate'}
						href="automate"
						bind:selectedHref={selectedHref}
						color={darkMode ? 'white' : 'black'}
					/>
				{:else}
					<HeaderIcon
						icon={faCog}
						text={'Delegations'}
						href="automate"
						bind:selectedHref={selectedHref}
						color={darkMode ? 'white' : 'black'}
					/>
				{/if}
			</nav>

			<div id="side-header" class="flex gap-4 items-center float-right hover:bg-grey-800">
				<button
					class="dark:text-darkmodeText cursor-pointer pl-2"
					title={`Enable ${darkMode ? 'lightmode' : 'darkmode'}`}
					on:keydown={() => {}}
					on:click={() => {
						changeDarkMode(darkMode ? 'light' : 'dark');
						darkMode = !darkMode;
					}}
				>
					{#if darkMode}
						<Sun />
					{:else}
						<Fa icon={faMoon} />
					{/if}
				</button>
				<Notifications />

				<button on:click={() => (sideHeaderOpen = !sideHeaderOpen)}>
					<img
						src={profileImage ? `${env.PUBLIC_API_URL}${profileImage}` : DefaultPFP}
						class={`w-8 h-8 rounded-full cursor-pointer ${
							sideHeaderOpen && 'border-blue-500 border-4'
						}`}
						alt="default pfp"
					/>
				</button>
			</div>
		</div>
	</header>

	<SideHeader bind:sideHeaderOpen />
</div>

<!-- Kind of an ugly fix for mobile phones. TODO: More elegant solution  -->
<style>
	header:nth-child(1) {
		align-self: stretch;
	}

	/* header > .inline-flex {
		gap: calc(8vw - 60px);
	} */

	header {
		flex-wrap: wrap-reverse;
		padding: 0rem 1rem;
	}

	/* @media only screen and (max-width: 768px) {
		header > .inline-flex {
			gap: calc(15vw - 70px);
		}
	} */

	@media only screen and (max-width: 500px) {
		header > div:last-child {
			float: none;
			display: block;
		}
	}
</style><|MERGE_RESOLUTION|>--- conflicted
+++ resolved
@@ -148,24 +148,15 @@
 					color={darkMode ? 'white' : 'black'}
 				/>
 
-<<<<<<< HEAD
-				{#if !(env.PUBLIC_FLOWBACK_LEDGER_MODULE === 'FALSE')}
+				{#if env.PUBLIC_FLOWBACK_LEDGER_MODULE === 'TRUE'}
 					<HeaderIcon
 						icon={faCoins}
 						text={!(env.PUBLIC_ONE_GROUP_FLOWBACK === 'TRUE') ? 'My Ledger' : 'Group Ledger'}
 						href="ledger"
-						color={darkMode ? 'white' : 'black'}
-					/>
-				{/if}
-=======
-				<HeaderIcon
-					icon={faCoins}
-					text={!(env.PUBLIC_ONE_GROUP_FLOWBACK === 'TRUE') ? 'My Ledger' : 'Group Ledger'}
-					href="ledger"
-					bind:selectedHref={selectedHref}
-					color={darkMode ? 'white' : 'black'}
-				/>
->>>>>>> 68873372
+						bind:selectedHref={selectedHref}
+						color={darkMode ? 'white' : 'black'}
+					/>
+				{/if}
 
 				{#if env.PUBLIC_ONE_GROUP_FLOWBACK === 'TRUE'}
 					<HeaderIcon
