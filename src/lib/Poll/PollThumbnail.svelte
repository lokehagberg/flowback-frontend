<script lang="ts">
	import Timeline from './Timeline.svelte';
	import type { Phase, poll } from './interface';
	import { page } from '$app/stores';
	import Tag from '$lib/Group/Tag.svelte';
	import HeaderIcon from '$lib/Header/HeaderIcon.svelte';
	import { faCalendarAlt } from '@fortawesome/free-solid-svg-icons/faCalendarAlt';
	//@ts-ignore
	import Fa from 'svelte-fa/src/fa.svelte';
	import { fetchRequest } from '$lib/FetchRequest';
	import { _ } from 'svelte-i18n';
	import NotificationOptions from '$lib/Generic/NotificationOptions.svelte';
	import { faThumbtack } from '@fortawesome/free-solid-svg-icons/faThumbtack';
	import { faComment } from '@fortawesome/free-solid-svg-icons/faComment';
	import { faAlignLeft } from '@fortawesome/free-solid-svg-icons/faAlignLeft';
<<<<<<< HEAD
	import { onDestroy, onMount } from 'svelte';
	import { getPhase, getPhaseUserFriendlyName } from './functions';
	import { goto } from '$app/navigation';
	import DefaultBanner from '$lib/assets/default_banner_group.png';
	import { onThumbnailError } from '$lib/Generic/GenericFunctions';
	import Select from '$lib/Generic/Select.svelte';
	import { getTags } from '$lib/Group/functions';
	import type { Tag as TagType } from '$lib/Group/interface';
=======
	import { onMount } from 'svelte';
	import { getPhase } from './functions';
	import {env} from "$env/dynamic/public";
>>>>>>> 86fe6359

	export let poll: poll,
		isAdmin = false;

	let onHoverGroup = false,
		phase: Phase,
		// If text poll, have all phases. Date polls have fewer phases to display
		dates: Date[],
		tags: TagType[] = [],
		selectedTag: number;

	const pinPoll = async () => {
		const { json, res } = await fetchRequest('POST', `group/poll/${poll.id}/update`, {
			pinned: !poll.pinned
		});
		if (res.ok) poll.pinned = !poll.pinned;
	};

	const vote = async (tag: number) => {
		console.log(tag, 'TAGGo');
		const { json, res } = await fetchRequest('POST', `group/poll/${poll.group_id}/area/update`, {
			tag,
			vote: true
		});
	};

	onMount(async () => {
		phase = getPhase(poll);
		if (phase === 'area_vote') tags = await getTags(poll.group_id);
	});

	$: if (selectedTag) vote(selectedTag);

	$: if (poll)
		dates =
			poll.poll_type === 4
				? [
						new Date(poll.start_date),
						new Date(poll.area_vote_end_date),
						new Date(poll.proposal_end_date),
						new Date(poll.prediction_statement_end_date),
						new Date(poll.prediction_bet_end_date),
						new Date(poll.delegate_vote_end_date),
						new Date(poll.end_date)
				  ]
				: [new Date(poll.start_date), new Date(poll.end_date)];
</script>

<div
	class="bg-white dark:bg-darkobject dark:text-darkmodeText pt-2 pl-5 pr-5 shadow-lg rounded-md transition-all vote-thumbnail"
	id={`poll-thumbnail-${poll.id.toString()}`}
	>
	<div class="flex items-center justify-between mt-1">
		<div class="flex gap-2">
			<Tag
				tag={{ name: poll.tag_name, id: poll.tag_id, active: true, imac:0}}
				Class="inline cursor-default"
			/>
			
			{#if poll.poll_type === 4}
				<HeaderIcon
					Class="!p-0 !cursor-default"
					icon={faAlignLeft}
					text={'Text Poll'}
					color={localStorage.getItem('theme') === 'dark' ? 'white' : 'black'}
				/>
			{:else if poll.poll_type === 3}
				<HeaderIcon
					Class="!p-0 !cursor-default"
					icon={faCalendarAlt}
					text={'Date Poll'}
					color={localStorage.getItem('theme') === 'dark' ? 'white' : 'black'}
				/>
			{/if}
		</div>
		<div class="ml-2 inline-flex gap-3 items-center">
			{#if !(import.meta.env.VITE_ONE_GROUP_FLOWBACK === 'TRUE')}
				<a
					href={poll.group_joined ? `groups/${poll.group_id}` : ''}
					class:hover:underline={poll.group_joined}
					class="text-black dark:text-darkmodeText"
				>
					<span class="inline">{poll.group_name}</span>
					<img
						class="h-8 w-8 inline rounded-full"
						src={`${import.meta.env.VITE_API}${
							import.meta.env.VITE_IMAGE_HAS_API === 'TRUE' ? '/api' : ''
						}${poll.group_image}`}
						on:error={(e) => onThumbnailError(e, DefaultBanner)}
						alt={'Poll Thumbnail'}
					/>
				</a>
			{/if}
			<!-- <HeaderIcon Class="p-2 cursor-default" icon={faHourglass} text={'End date'} /> -->
			{#if isAdmin || poll.pinned}
				<!-- svelte-ignore a11y-no-static-element-interactions -->
				<div class="" class:cursor-pointer={isAdmin} on:click={pinPoll} on:keydown>
					<Fa
						size="1.2x"
						icon={faThumbtack}
						color={poll.pinned ? '#999' : '#CCC'}
						rotate={poll.pinned ? '0' : '90'}
					/>
				</div>
			{/if}
<<<<<<< HEAD
			<NotificationOptions
				id={poll.id}
				api={`group/poll/${poll.id}`}
				categories={['poll', 'timeline', 'comment_all']}
				labels={['Poll', 'Timeline', 'Comments']}
=======
		</div>
		<a
			href={poll.group_joined ? `groups/${poll.group_id}` : ''}
			class:hover:underline={poll.group_joined}
			class="text-black dark:text-darkmodeText"
		>
			<img
				class="h-8 w-8 inline rounded-full"
				src={`${env.PUBLIC_API_URL}${
					env.PUBLIC_IMAGE_HAS_API === 'TRUE' ? '/api' : ''
				}${poll.group_image}`}
				alt="group thumbnail"
>>>>>>> 86fe6359
			/>
		</div>
	</div>
	<div class="flex justify-between items-center text-black dark:text-darkmodeText relative">
		<a
			class="cursor-pointer text-black"
			href={onHoverGroup
				? '/groups/1'
				: `/groups/${poll.group_id || $page.params.groupId}/polls/${poll.id}`}
		>
			<h1 class="text-left text-3xl mt-3 p-1 pl-0 dark:text-darkmodeText hover:underline">
				{poll.title}
			</h1>
		</a>
	</div>
	<a
		class="cursor-pointe text-black"
		href={onHoverGroup
			? '/groups/1'
			: `/groups/${poll.group_id || $page.params.groupId}/polls/${poll.id}`}
	>
		<p class="mt-2 whitespace-pre-wrap break-words mb-4 dark:text-darkmodeText hover:underline">
			{poll.description}
		</p></a
	>

	<!-- Area Voting -->
	{#if phase === 'area_vote'}
		<Select
			label={'Select Area'}
			labels={tags.map((tag) => tag.name)}
			values={tags.map((tag) => tag.id)}
			bind:value={selectedTag}
		/>
	{/if}

	<Timeline displayDetails={false} pollType={poll.poll_type} bind:dates />
	<div class="text-sm">{$_('Current phase:')} {getPhaseUserFriendlyName(phase)}</div>
	<div
		class="flex justify-between text-sm text-gray-600 dark:text-darkmodeText mt-2 pointer-default"
	>
		<!-- svelte-ignore a11y-no-noninteractive-element-interactions -->
		<p
			class="hover:underline"
			on:mouseover={() => (onHoverGroup = true)}
			on:mouseleave={() => (onHoverGroup = false)}
			on:click={() => goto('/groups/1')}
			on:focus
			on:keydown
		/>
	</div>
	<div
		class="hover:bg-gray-100 dark:hover:bg-slate-500 cursor-pointer text-sm text-gray-600 dark:text-darkmodeText px-1 mb-2"
	>
		<a
			class="text-black dark:text-darkmodeText"
			href={onHoverGroup
				? '/groups/1'
				: `/groups/${poll.group_id || $page.params.groupId}/polls/${poll.id}?section=comments`}
		>
			<Fa class="inline" icon={faComment} />
			<span class="inline">{poll.total_comments} {$_('comments')}</span>
		</a>
	</div>
</div><|MERGE_RESOLUTION|>--- conflicted
+++ resolved
@@ -13,7 +13,6 @@
 	import { faThumbtack } from '@fortawesome/free-solid-svg-icons/faThumbtack';
 	import { faComment } from '@fortawesome/free-solid-svg-icons/faComment';
 	import { faAlignLeft } from '@fortawesome/free-solid-svg-icons/faAlignLeft';
-<<<<<<< HEAD
 	import { onDestroy, onMount } from 'svelte';
 	import { getPhase, getPhaseUserFriendlyName } from './functions';
 	import { goto } from '$app/navigation';
@@ -22,11 +21,7 @@
 	import Select from '$lib/Generic/Select.svelte';
 	import { getTags } from '$lib/Group/functions';
 	import type { Tag as TagType } from '$lib/Group/interface';
-=======
-	import { onMount } from 'svelte';
-	import { getPhase } from './functions';
 	import {env} from "$env/dynamic/public";
->>>>>>> 86fe6359
 
 	export let poll: poll,
 		isAdmin = false;
@@ -132,26 +127,11 @@
 					/>
 				</div>
 			{/if}
-<<<<<<< HEAD
 			<NotificationOptions
 				id={poll.id}
 				api={`group/poll/${poll.id}`}
 				categories={['poll', 'timeline', 'comment_all']}
 				labels={['Poll', 'Timeline', 'Comments']}
-=======
-		</div>
-		<a
-			href={poll.group_joined ? `groups/${poll.group_id}` : ''}
-			class:hover:underline={poll.group_joined}
-			class="text-black dark:text-darkmodeText"
-		>
-			<img
-				class="h-8 w-8 inline rounded-full"
-				src={`${env.PUBLIC_API_URL}${
-					env.PUBLIC_IMAGE_HAS_API === 'TRUE' ? '/api' : ''
-				}${poll.group_image}`}
-				alt="group thumbnail"
->>>>>>> 86fe6359
 			/>
 		</div>
 	</div>
