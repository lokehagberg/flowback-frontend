--- conflicted
+++ resolved
@@ -39,13 +39,9 @@
 
 <Loader bind:loading>
 	<div class="border-t-2">
-<<<<<<< HEAD
-		<div class="text-gray-500 text-sm pt-3 font-semibold">{$_('Predictions')} ({predictions.length})</div>
-=======
 		<div class="text-gray-500 text-sm pt-3 font-semibold">
-			{$_('Predictions')}({predictions.length})
+			{$_('Predictions')} ({predictions.length}) 
 		</div>
->>>>>>> be72e3bd
 		{#key selectedProposal}
 			{#each predictions as prediction}
 				<div
