<!-- The new Proposal file, <Proposal/> is depricated. TODO: Remove Proposal, renmae ProposalNew to Proposal -->
<script lang="ts">
	import type { Comment, Phase, proposal } from './interface';
	import { _ } from 'svelte-i18n';
	import { onMount } from 'svelte';
	import { checkForLinks } from '$lib/Generic/GenericFunctions';
	import {
		faChevronRight,
		faSquareCheck,
		faMagnifyingGlassChart
	} from '@fortawesome/free-solid-svg-icons';
	import { faSquare } from '@fortawesome/free-regular-svg-icons';
	import Fa from 'svelte-fa';
	import commentSymbol from '$lib/assets/iconComment.svg';
	import { fetchRequest } from '$lib/FetchRequest';
	import { page } from '$app/stores';
	import { commentsStore } from '$lib/Comments/commentStore';

	export let proposal: proposal,
		Class = '',
		onChange = (e: Event) => {},
		isVoting = true,
		voting: { score: number; proposal: number }[] = [],
		selectedProposal: proposal | null = null,
		proposalsToPredictionMarket: proposal[] = [],
		phase: Phase,
		filteredComments: Comment[] = [],
		allComments: Comment[] = [],
		predictionCount = 0,
		commentFilterProposalId: number | null = null,
		selectedForCommentFiltering = false;

	export const id: number = 0;

	const filterComments = () => {
		if (commentFilterProposalId === proposal.id) {
			commentsStore.filterByProposal(null);
			commentFilterProposalId = null;
		} else {
<<<<<<< HEAD
			comments = allComments;
			comments = comments.filter(
				//@ts-ignore
				(comment) => comment.message?.toLowerCase().includes(`${proposal.title.replaceAll(' ', '-').toLowerCase()}`)
			);

=======
			commentsStore.filterByProposal(proposal);
>>>>>>> bdafa16f
			commentFilterProposalId = proposal.id;
		}
	};

	const getPredictionCount = async () => {
		const { json } = await fetchRequest(
			'GET',
			`group/${$page.params.groupId}/poll/prediction/statement/list?poll_id=${$page.params.pollId}&proposals=${proposal.id}`
		);
		predictionCount = json.results.length;
	};

	const getAllComments = () => {
		return commentsStore.getAll();
	};

	onMount(() => {
		checkForLinks(proposal.description, `proposal-${proposal.id}-description`);
		getPredictionCount();
<<<<<<< HEAD
	});

	$: if (allComments) {
		comments = allComments
=======
		allComments = filteredComments;
	});

	$: if (filteredComments) {
>>>>>>> bdafa16f
	}
</script>

<button
	class={`dark:bg-darkobject bg-white w-full py-3 px-3 transition-all
	 dark:border-gray-500 ${Class}`}
	class:!bg-blue-100={selectedProposal === proposal}
	class:border-l-2={selectedProposal === proposal}
	class:border-primary={selectedProposal === proposal}
>
	<div class="flex gap-2 items-center">
		{#if phase === 'prediction_statement'}
			{@const proposalInList = proposalsToPredictionMarket.findIndex(
				(prop) => prop.id === proposal.id
			)}
			{#if proposalInList !== -1}
				<button
					on:click={() => {
						proposalsToPredictionMarket.splice(proposalInList, 1);
						proposalsToPredictionMarket = proposalsToPredictionMarket;
					}}
				>
					<Fa icon={faSquareCheck} class="text-primary cursor-pointer" />
				</button>
			{:else}
				<button
					on:click={() => {
						proposalsToPredictionMarket.push(proposal);
						proposalsToPredictionMarket = proposalsToPredictionMarket;
					}}
				>
					<Fa icon={faSquare} class="text-primary cursor-pointer" />
				</button>
			{/if}
		{/if}
		<!-- Proposal Title -->
		<span
			class="text-md text-primary dark:text-secondary font-semibold align-text-top text-left break-words"
			>{proposal.title}</span
		>
	</div>

	<!-- Proposal Description -->
	<p
		class="elipsis text-sm text-left my-1 break-words whitespace-pre-wrap"
		id={`proposal-${proposal.id}-description`}
	>
		{proposal.description}
	</p>

	<slot />

	<div class="flex justify-between w-full items-center">
		<div class="flex justify-between gap-10">
			<button class="flex" on:click={filterComments}>
				<img
					src={commentSymbol}
					alt="Comment"
					class="w-6 h-6 mr-2"
					class:saturate-0={commentFilterProposalId !== proposal.id &&
						commentFilterProposalId !== null}
				/>
				{getAllComments().filter((comment) =>
					comment?.message?.toLowerCase()?.includes(proposal.title.toLowerCase())
				).length}
			</button>

			{#if phase !== 'proposal'}
				<button
					class="flex items-center"
					on:click={() => {
						selectedProposal = proposal;
					}}
				>
					<Fa icon={faMagnifyingGlassChart} class="mr-4 text-primary" size="md" />
					{predictionCount}
				</button>
			{/if}
		</div>

		<button
			on:click={() => {
				selectedProposal = proposal;
			}}
			class="hover:underline cursor-pointer flex gap-2 items-baseline text-sm text-gray-700"
		>
			{$_('See More')}
			<Fa icon={faChevronRight} size="xs" />
		</button>
	</div>
</button>

{#if isVoting}
	<input
		value={voting.find((vote) => vote.proposal === proposal.id)?.score}
		id="amount"
		class="dark:bg-darkobject dark:border-gray-600 dark:hover:brightness-110 border-b-2"
		type="number"
		on:change={(e) => onChange(e)}
		min={0}
		max={100}
	/>
{:else}
	<!-- Ensures flex design stays intact -->
	<div />
{/if}

<style>
	.elipsis {
		text-overflow: ellipsis;
		overflow: hidden;
		/* // Addition lines for 2 line or multiline ellipsis */
		display: -webkit-box !important;
		-webkit-line-clamp: 2;
		line-clamp: 2;
		-webkit-box-orient: vertical;
		white-space: normal;
	}

	.proposal {
		transition: box-shadow 0.15s ease-in;
	}
</style><|MERGE_RESOLUTION|>--- conflicted
+++ resolved
@@ -37,16 +37,9 @@
 			commentsStore.filterByProposal(null);
 			commentFilterProposalId = null;
 		} else {
-<<<<<<< HEAD
-			comments = allComments;
-			comments = comments.filter(
-				//@ts-ignore
-				(comment) => comment.message?.toLowerCase().includes(`${proposal.title.replaceAll(' ', '-').toLowerCase()}`)
-			);
 
-=======
 			commentsStore.filterByProposal(proposal);
->>>>>>> bdafa16f
+
 			commentFilterProposalId = proposal.id;
 		}
 	};
@@ -66,17 +59,12 @@
 	onMount(() => {
 		checkForLinks(proposal.description, `proposal-${proposal.id}-description`);
 		getPredictionCount();
-<<<<<<< HEAD
-	});
 
-	$: if (allComments) {
-		comments = allComments
-=======
 		allComments = filteredComments;
 	});
 
 	$: if (filteredComments) {
->>>>>>> bdafa16f
+
 	}
 </script>
 
