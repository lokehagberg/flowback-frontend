--- conflicted
+++ resolved
@@ -124,14 +124,12 @@
 			{/if}
 			<ul class="flex flex-col gap-4 my-4">
 				<!-- <li><input type="checkbox" /> {$_('Auto-choose meeting times')}</li> -->
-<<<<<<< HEAD
 				<li class="mt-3">
 					<div class="flex justify-between">
 						{$_('Turn on auto-vote')}
-=======
+					</div>
 				<li class="flex flex-col gap-2">
 					<div class="flex flex-row gap-4 items-center">
->>>>>>> 68873372
 						<Toggle
 							onInput={(checked) => {
 								selectedPage = checked ? 'delegate' : 'none';
@@ -139,10 +137,7 @@
 							}}
 							checked={autovote}
 						/>
-<<<<<<< HEAD
-=======
 						{$_('Auto-vote')}
->>>>>>> 68873372
 					</div>
 					<p class="mt-2">
 						{$_(
