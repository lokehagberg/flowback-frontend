<script lang="ts">
	import { fetchRequest } from '$lib/FetchRequest';
	import Button from '$lib/Generic/Button.svelte';
	import type { StatusMessageInfo } from '$lib/Generic/GenericFunctions';
	import Layout from '$lib/Generic/Layout.svelte';
	import Loader from '$lib/Generic/Loader.svelte';
	import { statusMessageFormatter } from '$lib/Generic/StatusMessage';
	import StatusMessage from '$lib/Generic/StatusMessage.svelte';
	import GroupFiltering from '$lib/Group/GroupFiltering.svelte';
	import GroupThumbnail from '$lib/Group/GroupThumbnail.svelte';
	import type { Group, GroupFilter } from '$lib/Group/interface';
	import { onMount } from 'svelte';
	import { _ } from 'svelte-i18n';
	import { groupMembers as groupMembersLimit } from '$lib/Generic/APILimits.json'
	import {env} from "$env/dynamic/public";

	let groupList: Group[] = [],
		status: StatusMessageInfo,
		filter: GroupFilter = { joined: 'all', search: '' },
		loading = false;

	onMount(() => {
		getGroups();
	});

	const getGroups = async () => {
		loading = true;
		let urlFilter =
			filter.joined === 'member'
				? '&joined=true'
				: filter.joined === 'not-member'
				? '&joined=false'
				: '';

		urlFilter = `${urlFilter}&name__icontains=${filter.search}`;

		const { res, json } = await fetchRequest('GET', `group/list?limit=${groupMembersLimit}` + urlFilter);
		status = statusMessageFormatter(res, json);

		if (!res.ok) return;

		groupList = json.results
			.reverse()
			.sort((group1: any, group2: any) => +group2.joined - +group1.joined);
		loading = false;
	};
</script>

<svelte:head>
	<title>Groups</title>
</svelte:head>

<Layout centered>
	<!-- TODO: design of statusmessage is off -->
	<Loader bind:loading Class="w-full">
		<StatusMessage bind:status disableSuccess />
		<div class="flex flex-col items-center mt-6 gap-6 mb-6 w-full">
<<<<<<< HEAD
			<!-- {#if env.PUBLIC_DISABLE_GROUP_CREATION === 'FALSE' || env.PUBLIC_DISABLE_GROUP_CREATION === undefined}
				{/if} -->
=======
			{#if env.PUBLIC_DISABLE_GROUP_CREATION === 'false' || env.PUBLIC_DISABLE_GROUP_CREATION === undefined}
>>>>>>> 265cb4fb
				<Button href="creategroup" Class="w-[90%] md:w-[40%] rounded-2xl">{$_("Create Group")}</Button>

			<GroupFiltering bind:filter {getGroups} />

			{#each groupList as group}
				<GroupThumbnail {group} />
			{/each}
		</div>
	</Loader>
</Layout><|MERGE_RESOLUTION|>--- conflicted
+++ resolved
@@ -55,12 +55,7 @@
 	<Loader bind:loading Class="w-full">
 		<StatusMessage bind:status disableSuccess />
 		<div class="flex flex-col items-center mt-6 gap-6 mb-6 w-full">
-<<<<<<< HEAD
-			<!-- {#if env.PUBLIC_DISABLE_GROUP_CREATION === 'FALSE' || env.PUBLIC_DISABLE_GROUP_CREATION === undefined}
-				{/if} -->
-=======
 			{#if env.PUBLIC_DISABLE_GROUP_CREATION === 'false' || env.PUBLIC_DISABLE_GROUP_CREATION === undefined}
->>>>>>> 265cb4fb
 				<Button href="creategroup" Class="w-[90%] md:w-[40%] rounded-2xl">{$_("Create Group")}</Button>
 
 			<GroupFiltering bind:filter {getGroups} />
