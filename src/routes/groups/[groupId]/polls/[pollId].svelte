<script lang="ts">
	import ProposalSubmition from '../../../../lib/Poll/ProposalSubmition.svelte';
	import ProposalsRanked from '$lib/Poll/ProposalsRanked.svelte';
	import Timeline from '$lib/Poll/Timeline.svelte';
	import Comments from '$lib/Poll/Comments.svelte';
	import Layout from '$lib/Generic/Layout.svelte';
	import Tag from '$lib/Group/Tag.svelte';
	import { onMount } from 'svelte';
	import { fetchRequest } from '$lib/FetchRequest';
	import { page } from '$app/stores';
	import type { poll, proposal, votings } from '$lib/Poll/interface';
	import Button from '$lib/Generic/Button.svelte';
	import Tab from '$lib/Generic/Tab.svelte';
	import { _ } from 'svelte-i18n';
	import Modal from '$lib/Generic/Modal.svelte';
	import Results from '$lib/Poll/Results.svelte';
	import ScheduledSubmission from '$lib/Poll/ScheduledSubmission.svelte';
	import HeaderIcon from '$lib/Header/HeaderIcon.svelte';
	import { faArrowUp } from '@fortawesome/free-solid-svg-icons/faArrowUp';
	import { faArrowDown } from '@fortawesome/free-solid-svg-icons/faArrowDown';
	import { faHourglass } from '@fortawesome/free-solid-svg-icons/faHourglass';
	import { faCalendarAlt } from '@fortawesome/free-solid-svg-icons/faCalendarAlt';
	import { statusMessageFormatter } from '$lib/Generic/StatusMessage';
<<<<<<< HEAD
	import NotificationOptions from '$lib/Generic/NotificationOptions.svelte';
=======
	import type { groupUser } from '$lib/Group/interface';
	import StatusMessage from '$lib/Generic/StatusMessage.svelte';
	import type { StatusMessageInfo } from '$lib/Generic/GenericFunctions';
>>>>>>> f2653e12

	let poll: poll,
		votings: votings[],
		selectedPage: 'You' | 'Delegate' = 'You',
		abstained: proposal[],
		DeletePollModalShow = false,
		pollType = 1,
		finished: boolean,
		groupUser: groupUser,
		deleteStatus: StatusMessageInfo;

	onMount(async () => {
		getPollData();
		getGroupUser();
	});

	const getPollData = async () => {
		const { res, json } = await fetchRequest(
			'GET',
			`group/${$page.params.groupId}/poll/list?id=${$page.params.pollId}`
		);

		if (!res.ok) return;

		statusMessageFormatter(res, json);
		poll = json.results[0];
		pollType = json.results[0].poll_type;
		finished = new Date(json.results[0].end_date) < new Date();
	};

	const deletePoll = async () => {
		const { res, json } = await fetchRequest(
			'POST',
			`group/poll/${$page.params.pollId}/delete`
		);
		if (res.ok) window.location.href = `/groups/${$page.params.groupId}`;
		else deleteStatus = statusMessageFormatter(res, json, "")
	};

	//TODO: Replace this later with some kind of svelte stores or local storage data
	const getGroupUser = async () => {
		const { res, json } = await fetchRequest('GET', `user`);
		if (res.ok) {
			const userId = json.id;
			{
				const { res, json } = await fetchRequest(
					'GET',
					`group/${$page.params.groupId}/users?user_id=${userId}`
				);
				if (res.ok) groupUser = json.results[0];
			}
		}
	};
</script>

{#if poll}
	<Layout centering={true}>
		<div
			class="p-10 m-10 bg-white rounded shadow pt-6 flex flex-col gap-8 w-full md:w-3/4 lg:w-2/3 lg:max-w-[1000px]"
		>
			<h1 class="text-left text-5xl p-4 mt-auto mb-auto">{poll.title}</h1>
			<NotificationOptions api={`group/poll/${poll.id}`} categories={["poll", "timeline"]} labels={["Poll", "Timeline"]}  />
			<div class="border border-gray-200 rounded p-4 whitespace-pre-wrap">
				{poll.description}
				<Tag Class="w-32 mb-1 mt-1" tag={poll.tag_name} />
				<div class="flex h-8">
					{#if pollType === 1}
						<HeaderIcon
							Class="p-2 pl-0 cursor-default"
							icons={[faArrowUp, faArrowDown]}
							text={'Ranking'}
						/>
					{:else if pollType === 3}
						<HeaderIcon Class="p-2 pl-0 cursor-default" icon={faCalendarAlt} text={'Scheduled'} />
					{/if}
					<HeaderIcon Class="p-2 cursor-default" icon={faHourglass} text={'End date'} />
				</div>
			</div>
			{#if finished}
				<Results {pollType} />
			{:else}
				{#if new Date(poll.proposal_end_date) <= new Date()}
					<Tab tabs={['You', 'Delegate']} bind:selectedPage />
				{/if}
				<ProposalsRanked
					votingStartTime={poll.proposal_end_date}
					pollType={poll.poll_type}
					bind:votings
					bind:selectedPage
					bind:abstained
					tag={poll.tag}
				/>

				{#if new Date(poll.proposal_end_date) >= new Date() && new Date(poll.start_date) <= new Date()}
					{#if pollType === 1}
						<!-- Ranked Poll -->
						<ProposalSubmition bind:abstained />
					{:else if pollType === 3}
						<!-- Scheduled Poll -->
						<ScheduledSubmission bind:abstained />
					{/if}
				{/if}
			{/if}
			<Timeline
				dates={[
					new Date(poll.start_date),
					new Date(poll.proposal_end_date),
					new Date(poll.delegate_vote_end_date),
					new Date(poll.end_date)
				]}
			/>
			{#if import.meta.env.VITE_MODE === 'DEV'}
				<!-- <Comments /> -->
			{/if}
			<Modal bind:open={DeletePollModalShow}>
				<div slot="header">{$_('Deleting Poll')}</div>
				<div slot="body">
					{$_('Are you sure you want to delete this poll?')}
				</div>
				<div slot="footer">
					<div class="flex justify-center gap-16">
						<Button action={deletePoll} Class="bg-red-500">{$_('Yes')}</Button><Button
							action={() => (DeletePollModalShow = false)}
							Class="bg-gray-400 w-1/2">{$_('Cancel')}</Button
						>
					</div>
				</div>
			</Modal>
			{#if groupUser?.is_admin}
				<StatusMessage bind:status={deleteStatus} />
				<Button action={() => (DeletePollModalShow = true)} Class="bg-red-500"
					>{$_('Delete poll')}</Button
				>
			{/if}
		</div>
	</Layout>
{/if}<|MERGE_RESOLUTION|>--- conflicted
+++ resolved
@@ -21,13 +21,10 @@
 	import { faHourglass } from '@fortawesome/free-solid-svg-icons/faHourglass';
 	import { faCalendarAlt } from '@fortawesome/free-solid-svg-icons/faCalendarAlt';
 	import { statusMessageFormatter } from '$lib/Generic/StatusMessage';
-<<<<<<< HEAD
-	import NotificationOptions from '$lib/Generic/NotificationOptions.svelte';
-=======
 	import type { groupUser } from '$lib/Group/interface';
 	import StatusMessage from '$lib/Generic/StatusMessage.svelte';
 	import type { StatusMessageInfo } from '$lib/Generic/GenericFunctions';
->>>>>>> f2653e12
+	import NotificationOptions from '$lib/Generic/NotificationOptions.svelte';
 
 	let poll: poll,
 		votings: votings[],
@@ -89,7 +86,7 @@
 			class="p-10 m-10 bg-white rounded shadow pt-6 flex flex-col gap-8 w-full md:w-3/4 lg:w-2/3 lg:max-w-[1000px]"
 		>
 			<h1 class="text-left text-5xl p-4 mt-auto mb-auto">{poll.title}</h1>
-			<NotificationOptions api={`group/poll/${poll.id}`} categories={["poll", "timeline"]} labels={["Poll", "Timeline"]}  />
+			<NotificationOptions id={poll.id} api={`group/poll/${poll.id}`} categories={["poll", "timeline"]} labels={["Poll", "Timeline"]}  />
 			<div class="border border-gray-200 rounded p-4 whitespace-pre-wrap">
 				{poll.description}
 				<Tag Class="w-32 mb-1 mt-1" tag={poll.tag_name} />
