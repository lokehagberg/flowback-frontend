<script lang="ts">
	import Timeline from '$lib/Poll/Timeline.svelte';
	import Comments from '$lib/Comments/Comments.svelte';
	import Layout from '$lib/Generic/Layout.svelte';
	import { onMount } from 'svelte';
	import { fetchRequest } from '$lib/FetchRequest';
	import { page } from '$app/stores';
	import type { Phase, poll, proposal, votings } from '$lib/Poll/interface';
	import Button from '$lib/Generic/Button.svelte';
	import Tab from '$lib/Generic/Tab.svelte';
	import { _ } from 'svelte-i18n';
	import Modal from '$lib/Generic/Modal.svelte';
	import Results from '$lib/Poll/Results.svelte';
	import ScheduledSubmission from '$lib/Poll/ScheduledSubmission.svelte';
	import { statusMessageFormatter } from '$lib/Generic/StatusMessage';
	import type { groupUser } from '$lib/Group/interface';
	import StatusMessage from '$lib/Generic/StatusMessage.svelte';
	import { checkForLinks, type StatusMessageInfo } from '$lib/Generic/GenericFunctions';
	import ProposalSubmition from '$lib/Poll/ProposalSubmition.svelte';
	import Predictions from '$lib/Poll/PredictionMarket/Predictions.svelte';
	import TitleDescription from '$lib/Poll/TitleDescription.svelte';
	import { getPhase, getPhaseUserFriendlyName } from '$lib/Poll/functions';
	import AreaVote from '$lib/Poll/AreaVote.svelte';
	import ProposalScoreVoting from '$lib/Poll/ProposalScoreVoting.svelte';
<<<<<<< HEAD
	import DatePoll from '$lib/Poll/DatePoll.svelte';
	import Tag from '$lib/Group/Tag.svelte';
	import { goto } from '$app/navigation';
	import Fa from 'svelte-fa';
	import { faArrowLeft, faBackspace } from '@fortawesome/free-solid-svg-icons';
=======
	import {env} from "$env/dynamic/public";
>>>>>>> 86fe6359

	// TODO: refactor the phase system so be very modular
	//{#if phase === "phase x}
	//	 <PhaseX />
	// ...

	let poll: poll,
		votings: votings[],
		selectedPage: 'You' | 'Delegate' = 'You',
		abstained: proposal[],
		DeletePollModalShow = false,
		pollType = 1,
		finished: boolean,
		groupUser: groupUser,
		deleteStatus: StatusMessageInfo,
		phase: Phase,
		proposals: proposal[];

	onMount(async () => {
		getGroupUser();
		await getPollData();
		phase = getPhase(poll);
		scrollToSection();
		checkForLinks(poll?.description, 'poll-description');
		document.title = poll.title;
	});

	const getPollData = async () => {
		if (!$page.params) return;

		const { res, json } = await fetchRequest(
			'GET',
			`group/${$page.params.groupId}/poll/list?id=${$page.params.pollId}`
		);

		if (!res.ok) return;

		statusMessageFormatter(res, json);
		poll = json.results[0];
		pollType = json.results[0].poll_type;
		finished = new Date(json.results[0].end_date) < new Date();
	};

	const deletePoll = async () => {
		const { res, json } = await fetchRequest('POST', `group/poll/${$page.params.pollId}/delete`);
		if (res.ok) goto(`/groups/${$page.params.groupId}`);
		else deleteStatus = statusMessageFormatter(res, json, '');
	};

	//TODO: Replace this later with some kind of svelte stores or local storage data
	const getGroupUser = async () => {
		if (!$page.params) return;

		const { res, json } = await fetchRequest('GET', `user`);
		if (res.ok) {
			const userId = json.id;
			{
				const { res, json } = await fetchRequest(
					'GET',
					`group/${$page.params.groupId}/users?user_id=${userId}`
				);
				if (res.ok) groupUser = json.results[0];
			}
		}
	};

	const scrollToSection = () => {
		const section = $page.url.searchParams.get('section');
		if (!section) return;
		setTimeout(() => {
			const scrollTo = document.getElementById(section);
			scrollTo?.scrollIntoView({ behavior: 'instant', block: 'start', inline: 'nearest' });
		}, 200);
	};

	const nextPhase = async () => {
		let _phase: Phase = 'pre_start';

		if (pollType === 4) {
			if (phase === 'area_vote') _phase = 'proposal';
			else if (phase === 'proposal') _phase = 'prediction_statement';
			else if (phase === 'prediction_statement') _phase = 'prediction_bet';
			else if (phase === 'prediction_bet') _phase = 'delegate_vote';
			else if (phase === 'delegate_vote') _phase = 'vote';
			else if (phase === 'vote') _phase = 'prediction_vote';
		} else if (pollType === 3) _phase = 'result';

		const { res, json } = await fetchRequest(
			'POST',
			`group/poll/${$page.params.pollId}/fast_forward`,
			{
				phase: _phase
			}
		);

		if (res.ok) phase = _phase;
	};
</script>

{#if poll}
	<Layout centered>
		<!-- svelte-ignore a11y-no-static-element-interactions -->
		<!-- svelte-ignore a11y-click-events-have-key-events -->
		<div
			class="cursor-pointer p-1 m-6 bg-white dark:bg-darkobject dark:text-darkmodeText rounded shadow flex flex-col gap-8 w-full md:w-3/4 lg:w-2/3 lg:max-w-[1000px]"
			on:click={() => goto(`/groups/${$page.params.groupId}`)}
		>
			<!-- NOTE: In +layout, rote folder, there are URL related behaviours which are affected by this. -->
			<Fa icon={faArrowLeft} />
		</div>
		<div
			class="p-10 bg-white dark:bg-darkobject dark:text-darkmodeText rounded shadow pt-6 flex flex-col gap-8 w-full md:w-3/4 lg:w-2/3 lg:max-w-[1000px]"
		>
			<TitleDescription {poll} displayTag={phase !== 'area_vote'} />
			{#if poll.attachments && poll.attachments.length > 0}
				<img
					src={`${import.meta.env.VITE_API}/api/media/${poll.attachments[0].file}` || ''}
					alt="attachment to the poll"
				/>
			{/if}

			<!-- Current Phase -->
			<div>
				{$_('Current phase:')}
				{getPhaseUserFriendlyName(phase)}
			</div>

			{#if pollType === 4}
				{#if phase === 'pre_start'}
					<div>dev</div>
				{:else if phase === 'area_vote'}
					<AreaVote />
				{:else if phase === 'proposal'}
					<ProposalScoreVoting bind:proposals {groupUser} isVoting={false} />
					<ProposalSubmition bind:proposals {poll} />
				{:else if phase === 'prediction_statement'}
					<ProposalScoreVoting bind:proposals {groupUser} isVoting={false} />
					<Predictions bind:proposals bind:phase bind:poll />
				{:else if phase === 'prediction_bet'}
					<ProposalScoreVoting {proposals} {groupUser} isVoting={false} />
					<Predictions bind:proposals bind:phase bind:poll />
				{:else if phase === 'delegate_vote'}
					<!-- <Tab tabs={['You', 'Delegate']} bind:selectedPage /> -->
					<ProposalScoreVoting {groupUser} isVoting={groupUser?.is_delegate} {proposals} />
					<Predictions bind:proposals bind:phase bind:poll />
				{:else if phase === 'vote'}
					<Tab tabs={['You', 'Delegate']} bind:selectedPage />
					<ProposalScoreVoting {groupUser} isVoting={true} {proposals} />
					<Predictions bind:proposals bind:phase bind:poll />
				{:else if phase === 'result'}
					<Results {pollType} />
					<Predictions bind:proposals bind:phase bind:poll />
				{:else if phase === 'prediction_vote'}
					<Results {pollType} />
					<Predictions bind:proposals bind:phase bind:poll />
				{/if}
			{:else if pollType === 3}
				{#if !finished}
					<DatePoll />
				{:else}
					<Results {pollType} />
				{/if}
			{/if}

			<Timeline
				displayDetails={false}
				dates={// If text poll, have all phases. Date polls have fewer phases to display
				poll.poll_type === 4
					? [
							new Date(poll.start_date),
							new Date(poll.area_vote_end_date),
							new Date(poll.proposal_end_date),
							new Date(poll.prediction_statement_end_date),
							new Date(poll.prediction_bet_end_date),
							new Date(poll.delegate_vote_end_date),
							new Date(poll.end_date)
					  ]
					: [new Date(poll.start_date), new Date(poll.end_date)]}
				{pollType}
			/>

			<!-- Mod Tools -->
			<!-- TODO: Fix as part of svelte store information this place -->
			{#if groupUser?.is_admin}
				<StatusMessage bind:status={deleteStatus} />
				<div class="flex gap-4 align-middle">
					<div class="">Mod Tools:</div>
					<Button action={() => (DeletePollModalShow = true)} Class="bg-red-500 !inline"
						>{$_('Delete poll')}</Button
					>
					{#if !finished}
						<Button action={nextPhase}>Next Phase</Button>
					{/if}
				</div>
			{/if}

			<Comments bind:proposals api="poll" />
			<Modal bind:open={DeletePollModalShow}>
				<div slot="header">{$_('Deleting Poll')}</div>
				<div slot="body">
					{$_('Are you sure you want to delete this poll?')}
				</div>
				<div slot="footer">
					<div class="flex justify-center gap-16">
						<Button action={deletePoll} Class="bg-red-500">{$_('Yes')}</Button><Button
							action={() => (DeletePollModalShow = false)}
							Class="bg-gray-400 w-1/2">{$_('Cancel')}</Button
						>
					</div>
				</div>
			</Modal>
		</div>
<<<<<<< HEAD
		<!-- <div class="fixed left-0 top-0 z-50">
			<Fa icon={faArrowLeft}/>
		</div> -->
=======
		{#if poll.attachments && poll.attachments.length > 0}
			<img
				class=""
				src={`${env.PUBLIC_API_URL}api/media/${poll.attachments[0].file}` || ''}
				alt="attachment to the comment"
			/>
		{/if}
>>>>>>> 86fe6359
	</Layout>
{/if}<|MERGE_RESOLUTION|>--- conflicted
+++ resolved
@@ -22,15 +22,6 @@
 	import { getPhase, getPhaseUserFriendlyName } from '$lib/Poll/functions';
 	import AreaVote from '$lib/Poll/AreaVote.svelte';
 	import ProposalScoreVoting from '$lib/Poll/ProposalScoreVoting.svelte';
-<<<<<<< HEAD
-	import DatePoll from '$lib/Poll/DatePoll.svelte';
-	import Tag from '$lib/Group/Tag.svelte';
-	import { goto } from '$app/navigation';
-	import Fa from 'svelte-fa';
-	import { faArrowLeft, faBackspace } from '@fortawesome/free-solid-svg-icons';
-=======
-	import {env} from "$env/dynamic/public";
->>>>>>> 86fe6359
 
 	// TODO: refactor the phase system so be very modular
 	//{#if phase === "phase x}
@@ -243,18 +234,12 @@
 				</div>
 			</Modal>
 		</div>
-<<<<<<< HEAD
-		<!-- <div class="fixed left-0 top-0 z-50">
-			<Fa icon={faArrowLeft}/>
-		</div> -->
-=======
 		{#if poll.attachments && poll.attachments.length > 0}
 			<img
 				class=""
-				src={`${env.PUBLIC_API_URL}api/media/${poll.attachments[0].file}` || ''}
+				src={`${import.meta.env.VITE_API}api/media/${poll.attachments[0].file}` || ''}
 				alt="attachment to the comment"
 			/>
 		{/if}
->>>>>>> 86fe6359
 	</Layout>
 {/if}