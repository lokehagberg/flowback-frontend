<script lang="ts">
	import { fetchRequest } from '$lib/FetchRequest';
	import Button from '$lib/Generic/Button.svelte';
	import type { StatusMessageInfo } from '$lib/Generic/GenericFunctions';
	import Layout from '$lib/Generic/Layout.svelte';
	import { statusMessageFormatter } from '$lib/Generic/StatusMessage';
	import type { poll } from '$lib/Poll/interface';
	import PollThumbnails from '$lib/Poll/PollThumbnails.svelte';
	import { onMount } from 'svelte';
	import { _ } from 'svelte-i18n';
	import { homePolls as homePollsLimit } from '$lib/Generic/APILimits.json';
<<<<<<< HEAD
	import { becomeMemberOfGroup } from '$lib/Blockchain/javascript/rightToVote';
=======
	import {env} from "$env/dynamic/public";
>>>>>>> 86fe6359

	interface Invitation {
		external: boolean;
		group: number;
		user: number;
		username: string;
		group_name: string;
		profile_image: string;
	}

	let invitations: Invitation[] = [];
	let polls: poll[] = [],
		status: StatusMessageInfo;

	onMount(async () => {
<<<<<<< HEAD
		if (import.meta.env.VITE_ONE_GROUP_FLOWBACK === 'TRUE') location.href = 'groups/1';
=======

		if (env.PUBLIC_ONE_GROUP_FLOWBACK === "TRUE") location.href = 'groups/1'
>>>>>>> 86fe6359

		getInvitations();
		getPolls();
	});

	const getInvitations = async () => {
		const { res, json } = await fetchRequest('GET', 'group/invites');
		invitations = json.results;
	};

	const acceptInvitation = async (id: number) => {
		const { res, json } = await fetchRequest('POST', `group/${id}/invite/accept`);

		if (!res.ok) {
			return;
		}

		invitations = invitations.filter((invite) => invite.group !== id);
		invitations = invitations;
		if (import.meta.env.VITE_BLOCKCHAIN_INTEGRATION === "TRUE") becomeMemberOfGroup(id);
	};

	const rejectInvitation = async (id: number) => {
		const { res, json } = await fetchRequest('POST', `group/${id}/invite/reject`);
	};

	const getPolls = async () => {
		const { res, json } = await fetchRequest('GET', `home/polls?limit=${homePollsLimit}`);
		status = statusMessageFormatter(res, json);
	};
</script>

<!-- TODO: stuck on loading when no polls -->
<Layout centered>
	<!-- <StatusMessage Class={`${status?.success && "invisible"}`} bind:status /> -->
	<ul class="w-full mt-6 flex flex-col gap-6 max-w-[700px]">
		<!-- {#if import.meta.env.MODE === 'DEV'} -->
		{#each invitations as invite}
			{#if !invite.external}
				<li class="bg-white p-6 shadow rounded dark:bg-darkobject dark:text-darkmodeText">
					<span>{$_('You have been invited to')} {invite.group_name}</span>

					<div class="mt-4">
						<Button action={() => acceptInvitation(invite.group)}>{$_('Accept')}</Button>
						<Button action={() => rejectInvitation(invite.group)}>{$_('Reject')}</Button>
					</div>
				</li>
			{/if}
		{/each}
		<!-- {/if} -->
	</ul>
	<PollThumbnails infoToGet="home" Class="w-[95%] md:w-[70%] max-w-[770px] justify-center mt-6" />
</Layout><|MERGE_RESOLUTION|>--- conflicted
+++ resolved
@@ -9,11 +9,9 @@
 	import { onMount } from 'svelte';
 	import { _ } from 'svelte-i18n';
 	import { homePolls as homePollsLimit } from '$lib/Generic/APILimits.json';
-<<<<<<< HEAD
 	import { becomeMemberOfGroup } from '$lib/Blockchain/javascript/rightToVote';
-=======
 	import {env} from "$env/dynamic/public";
->>>>>>> 86fe6359
+	import { goto } from '$app/navigation';
 
 	interface Invitation {
 		external: boolean;
@@ -29,12 +27,7 @@
 		status: StatusMessageInfo;
 
 	onMount(async () => {
-<<<<<<< HEAD
-		if (import.meta.env.VITE_ONE_GROUP_FLOWBACK === 'TRUE') location.href = 'groups/1';
-=======
-
-		if (env.PUBLIC_ONE_GROUP_FLOWBACK === "TRUE") location.href = 'groups/1'
->>>>>>> 86fe6359
+		if (env.PUBLIC_ONE_GROUP_FLOWBACK === "TRUE") goto('groups/1')
 
 		getInvitations();
 		getPolls();
