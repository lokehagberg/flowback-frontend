--- conflicted
+++ resolved
@@ -232,16 +232,7 @@
 				</p>
 			</div>
 			<div class="dark:text-darkmodeText py-6 w-[30%]">
-<<<<<<< HEAD
-				<div class="text-primary dark:text-secondary font-bold">{$_('Contact Information')}
-					{#if user.id !== (Number(localStorage.getItem('userId')) || 0)}
-						<button
-							on:click={() => {
-								isChatOpen.set(true);
-								chatPartner.set(user.id);
-							}}
-							class="pl-4"
-=======
+
 				<div class="text-primary dark:text-secondary font-bold">
 					{$_('Contact Information')}
 					{#await getUserChannelId(user.id) then channelId}
@@ -252,16 +243,13 @@
 								chatPartner.set(channelId);
 							}}
 							Class="text-primary"
->>>>>>> e037982d
+
 						>
 							<Fa icon={faPaperPlane} rotate="60" />
 						</button>
 					{/if}
-<<<<<<< HEAD
-
-=======
 				{/await}
->>>>>>> e037982d
+
 				</div>
 
 				<a
